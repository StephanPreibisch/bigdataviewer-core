--- conflicted
+++ resolved
@@ -81,15 +81,14 @@
 			<version>12.02.3</version>
 		</dependency>
 		<dependency>
-<<<<<<< HEAD
 			<groupId>org.jdom</groupId>
 			<artifactId>jdom</artifactId>
 			<version>2.0.2</version>
-=======
+    </dependency>
+    <dependency>
 			<groupId>net.imglib2</groupId>
 			<artifactId>imglib2-meta</artifactId>
 			<version>2.0.0-SNAPSHOT</version>
->>>>>>> 071ca3ab
 		</dependency>
 	</dependencies>
 
