--- conflicted
+++ resolved
@@ -33,10 +33,7 @@
 import java.net.URL;
 import java.util.HashMap;
 
-<<<<<<< HEAD
-=======
 import mpicbg.spim.data.generic.sequence.ImgLoaderHint;
->>>>>>> 1fa1a865
 import net.imglib2.FinalInterval;
 import net.imglib2.RandomAccessibleInterval;
 import net.imglib2.img.NativeImg;
@@ -233,11 +230,7 @@
 		}
 
 		@Override
-<<<<<<< HEAD
-		public RandomAccessibleInterval< UnsignedShortType > getImage( final int timepointId, final int level )
-=======
 		public RandomAccessibleInterval< UnsignedShortType > getImage( final int timepointId, final int level, final ImgLoaderHint... hints )
->>>>>>> 1fa1a865
 		{
 			final ViewLevelId id = new ViewLevelId( timepointId, setupId, level );
 			if ( ! existsImageData( id ) )
@@ -254,11 +247,7 @@
 		}
 
 		@Override
-<<<<<<< HEAD
-		public RandomAccessibleInterval< VolatileUnsignedShortType > getVolatileImage( final int timepointId, final int level )
-=======
 		public RandomAccessibleInterval< VolatileUnsignedShortType > getVolatileImage( final int timepointId, final int level, final ImgLoaderHint... hints )
->>>>>>> 1fa1a865
 		{
 			final ViewLevelId id = new ViewLevelId( timepointId, setupId, level );
 			if ( ! existsImageData( id ) )
