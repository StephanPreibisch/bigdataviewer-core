/*
 * #%L
 * BigDataViewer core classes with minimal dependencies
 * %%
 * Copyright (C) 2012 - 2015 BigDataViewer authors
 * %%
 * Redistribution and use in source and binary forms, with or without
 * modification, are permitted provided that the following conditions are met:
 * 
 * 1. Redistributions of source code must retain the above copyright notice,
 *    this list of conditions and the following disclaimer.
 * 2. Redistributions in binary form must reproduce the above copyright notice,
 *    this list of conditions and the following disclaimer in the documentation
 *    and/or other materials provided with the distribution.
 * 
 * THIS SOFTWARE IS PROVIDED BY THE COPYRIGHT HOLDERS AND CONTRIBUTORS "AS IS"
 * AND ANY EXPRESS OR IMPLIED WARRANTIES, INCLUDING, BUT NOT LIMITED TO, THE
 * IMPLIED WARRANTIES OF MERCHANTABILITY AND FITNESS FOR A PARTICULAR PURPOSE
 * ARE DISCLAIMED. IN NO EVENT SHALL THE COPYRIGHT HOLDERS OR CONTRIBUTORS BE
 * LIABLE FOR ANY DIRECT, INDIRECT, INCIDENTAL, SPECIAL, EXEMPLARY, OR
 * CONSEQUENTIAL DAMAGES (INCLUDING, BUT NOT LIMITED TO, PROCUREMENT OF
 * SUBSTITUTE GOODS OR SERVICES; LOSS OF USE, DATA, OR PROFITS; OR BUSINESS
 * INTERRUPTION) HOWEVER CAUSED AND ON ANY THEORY OF LIABILITY, WHETHER IN
 * CONTRACT, STRICT LIABILITY, OR TORT (INCLUDING NEGLIGENCE OR OTHERWISE)
 * ARISING IN ANY WAY OUT OF THE USE OF THIS SOFTWARE, EVEN IF ADVISED OF THE
 * POSSIBILITY OF SUCH DAMAGE.
 * #L%
 */
package bdv.spimdata;

import java.util.HashMap;
import java.util.Map;

import mpicbg.spim.data.generic.AbstractSpimData;
import mpicbg.spim.data.generic.sequence.AbstractSequenceDescription;
import mpicbg.spim.data.generic.sequence.BasicImgLoader;
import mpicbg.spim.data.generic.sequence.BasicSetupImgLoader;
<<<<<<< HEAD
import mpicbg.spim.data.sequence.ViewId;
=======
import mpicbg.spim.data.generic.sequence.ImgLoaderHint;
>>>>>>> 1fa1a865
import net.imglib2.RandomAccessibleInterval;
import net.imglib2.Volatile;
import net.imglib2.realtransform.AffineTransform3D;
import bdv.ViewerImgLoader;
import bdv.ViewerSetupImgLoader;
import bdv.img.cache.Cache;

public class WrapBasicImgLoader implements ViewerImgLoader
{
	/**
	 * If the {@link BasicImgLoader image loader} of {@code spimData} is not a
	 * {@link ViewerImgLoader}, then replace it with a wrapper that presents it
	 * as {@link ViewerImgLoader}.
	 *
	 * However, note that trying to call
	 * {@link ViewerSetupImgLoader#getVolatileImage(int, int, ImgLoaderHint...)}
	 * or {@link ViewerSetupImgLoader#getVolatileImageType()} on the wrapper
	 * will throw an {@link UnsupportedOperationException}.
	 *
	 * @param spimData
	 * @return {@code true} if wrapping was necessary, {@code false} if
	 *         {@code spimData} had a {@link ViewerImgLoader} already.
	 */
	public static boolean wrapImgLoaderIfNecessary( final AbstractSpimData< ? > spimData )
	{
		final AbstractSequenceDescription< ?, ?, ? > seq = spimData.getSequenceDescription();
		final BasicImgLoader imgLoader = seq.getImgLoader();
		if ( !( imgLoader instanceof ViewerImgLoader ) )
		{
			setImgLoader( seq, new WrapBasicImgLoader( imgLoader, seq.getViewSetups() ) );
			return true;
		}
		else
			return false;
	}

	public static boolean removeWrapperIfPresent( final AbstractSpimData< ? > spimData )
	{
		final AbstractSequenceDescription< ?, ?, ? > seq = spimData.getSequenceDescription();
		final BasicImgLoader imgLoader = seq.getImgLoader();
		if ( imgLoader instanceof WrapBasicImgLoader )
		{
			setImgLoader( seq, ( ( WrapBasicImgLoader ) imgLoader ).source );
			return true;
		}
		else
			return false;
	}

	@SuppressWarnings( "unchecked" )
	private static < L extends BasicImgLoader > void setImgLoader( final AbstractSequenceDescription< ?, ?, L > seq, final BasicImgLoader newLoader )
	{
		seq.setImgLoader( ( L ) newLoader );
	}

	private static final double[][] mipmapResolutions = new double[][] { { 1, 1, 1 } };

	private static final AffineTransform3D[] mipmapTransforms = new AffineTransform3D[] { new AffineTransform3D() };

	private static final Cache cache = new Cache.Dummy();

	private final HashMap< Integer, WrapSetupImgLoader< ?, ? > > wrapped;

	private final BasicImgLoader source;

	@SuppressWarnings( { "rawtypes", "unchecked" } )
	public WrapBasicImgLoader( final BasicImgLoader source, final Map< Integer, ? > setupsMap )
	{
		this.source = source;
		wrapped = new HashMap< Integer, WrapSetupImgLoader< ?, ? > >();
		for ( final int setupId : setupsMap.keySet() )
			wrapped.put( setupId, new WrapSetupImgLoader( source.getSetupImgLoader( setupId ) ) );
	}

	@Override
	public ViewerSetupImgLoader< ?, ? > getSetupImgLoader( final int setupId )
	{
		return wrapped.get( setupId );
	}

	@Override
	public Cache getCache()
	{
		return cache;
	}

	private class WrapSetupImgLoader< T, V extends Volatile< T > > implements ViewerSetupImgLoader< T, V >
	{
		private final BasicSetupImgLoader< T > source;

		private WrapSetupImgLoader( final BasicSetupImgLoader< T > source )
		{
			this.source = source;
		}

		@Override
<<<<<<< HEAD
		public RandomAccessibleInterval< T > getImage( final int timepointId )
		{
			return source.getImage( timepointId );
		}

		@Override
		public RandomAccessibleInterval< T > getImage( final int timepointId, final int level )
		{
			return source.getImage( timepointId );
=======
		public RandomAccessibleInterval< T > getImage( final int timepointId, final ImgLoaderHint... hints )
		{
			return source.getImage( timepointId, hints );
		}

		@Override
		public RandomAccessibleInterval< T > getImage( final int timepointId, final int level, final ImgLoaderHint... hints )
		{
			return source.getImage( timepointId, hints );
>>>>>>> 1fa1a865
		}

		@Override
		public T getImageType()
		{
			return source.getImageType();
		}

		@Override
<<<<<<< HEAD
		public RandomAccessibleInterval< V > getVolatileImage( final int timepointId, final int level )
=======
		public RandomAccessibleInterval< V > getVolatileImage( final int timepointId, final int level, final ImgLoaderHint... hints )
>>>>>>> 1fa1a865
		{
			throw new UnsupportedOperationException();
		}

		@Override
		public V getVolatileImageType()
		{
			throw new UnsupportedOperationException();
		}

		@Override
		public double[][] getMipmapResolutions()
		{
			return mipmapResolutions;
		}

		@Override
		public AffineTransform3D[] getMipmapTransforms()
		{
			return mipmapTransforms;
		}

		@Override
		public int numMipmapLevels()
		{
			return 1;
		}
	}
}<|MERGE_RESOLUTION|>--- conflicted
+++ resolved
@@ -35,11 +35,7 @@
 import mpicbg.spim.data.generic.sequence.AbstractSequenceDescription;
 import mpicbg.spim.data.generic.sequence.BasicImgLoader;
 import mpicbg.spim.data.generic.sequence.BasicSetupImgLoader;
-<<<<<<< HEAD
-import mpicbg.spim.data.sequence.ViewId;
-=======
 import mpicbg.spim.data.generic.sequence.ImgLoaderHint;
->>>>>>> 1fa1a865
 import net.imglib2.RandomAccessibleInterval;
 import net.imglib2.Volatile;
 import net.imglib2.realtransform.AffineTransform3D;
@@ -136,17 +132,6 @@
 		}
 
 		@Override
-<<<<<<< HEAD
-		public RandomAccessibleInterval< T > getImage( final int timepointId )
-		{
-			return source.getImage( timepointId );
-		}
-
-		@Override
-		public RandomAccessibleInterval< T > getImage( final int timepointId, final int level )
-		{
-			return source.getImage( timepointId );
-=======
 		public RandomAccessibleInterval< T > getImage( final int timepointId, final ImgLoaderHint... hints )
 		{
 			return source.getImage( timepointId, hints );
@@ -156,7 +141,6 @@
 		public RandomAccessibleInterval< T > getImage( final int timepointId, final int level, final ImgLoaderHint... hints )
 		{
 			return source.getImage( timepointId, hints );
->>>>>>> 1fa1a865
 		}
 
 		@Override
@@ -166,11 +150,7 @@
 		}
 
 		@Override
-<<<<<<< HEAD
-		public RandomAccessibleInterval< V > getVolatileImage( final int timepointId, final int level )
-=======
 		public RandomAccessibleInterval< V > getVolatileImage( final int timepointId, final int level, final ImgLoaderHint... hints )
->>>>>>> 1fa1a865
 		{
 			throw new UnsupportedOperationException();
 		}
